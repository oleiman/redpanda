--- conflicted
+++ resolved
@@ -312,7 +312,6 @@
             for fn in os.listdir(data_dir):
                 shutil.move(os.path.join(data_dir, fn), dest)
 
-<<<<<<< HEAD
     def data_checksum(self, node):
         """Run command that computes MD5 hash of every file in redpanda data 
         directory. The results of the command are turned into a map from path
@@ -324,12 +323,11 @@
             tokens[ix + 1].decode(): (tokens[ix].decode(), int(tokens[ix + 2]))
             for ix in range(0, len(tokens), 3)
         }
-=======
+
     def broker_address(self, node):
         assert node in self.nodes
         cfg = self.read_configuration(node)
         return f"{node.account.hostname}:{cfg['redpanda']['kafka_api']['port']}"
->>>>>>> 69da76ab
 
     def brokers(self, limit=None):
         brokers = ",".join(
